import os, glob, random
import numpy as np
import nibabel as nib
import torch
import torch.nn.functional as F
from torch.utils.data import Dataset
from tqdm import tqdm
import matplotlib.pyplot as plt

from sklearn.model_selection import train_test_split

#Function to collect image and mask file paths for our data loader 
def get_brats_filepaths(root_dir):
    """Collect BraTS2020 file paths grouped by patient"""
    patient_dirs = sorted(glob.glob(os.path.join(root_dir, "BraTS20_Training_*")))
    
    image_paths = []
    mask_paths = []

    for pdir in patient_dirs:
        patient_id = os.path.basename(pdir)

        # Four input modalities
        modalities = [
            os.path.join(pdir, f"{patient_id}_flair.nii"),
            os.path.join(pdir, f"{patient_id}_t1.nii"),
            os.path.join(pdir, f"{patient_id}_t1ce.nii"),
            os.path.join(pdir, f"{patient_id}_t2.nii")
        ]

        # Segmentation mask
        seg = os.path.join(pdir, f"{patient_id}_seg.nii")

        image_paths.append(modalities)
        mask_paths.append(seg)

    return image_paths, mask_paths

##Splitting data into train and val sets (critical before caching!) 
def split_brats_dataset(image_paths, mask_paths, val_size=0.2, seed=42):
    """
    Split BraTS training data into train/val sets (patient-wise).
    """
    train_imgs, val_imgs, train_masks, val_masks = train_test_split(
        image_paths, mask_paths,
        test_size=val_size,
        random_state=seed,
        shuffle=True
    )
    return train_imgs, val_imgs, train_masks, val_masks



# Load Images and Masks
def load_nifti(filepath):
    """Load NIfTI MRI file as numpy array"""
    img = nib.load(filepath)
    return img.get_fdata().astype(np.float32)



###=====================Preprocessing utilities =======================
def clip_intensity(img, lower=0.5, upper=99.5):
    low, high = np.percentile(img, [lower, upper])
    return np.clip(img, low, high)

def normalize(img, mask=None):
    if mask is None:
        mask = img > 0
    if np.sum(mask) == 0:
        return img
    mean = np.mean(img[mask])
    std  = np.std(img[mask])
    if std < 1e-6:
        return img - mean
    normalized = (img - mean) / std
    return np.clip(normalized, -5, 5)

def resample_to_shape(img, target_shape=(128, 128, 128), mode="trilinear"):
    import torch
    import torch.nn.functional as F
    if img.ndim == 3:
        img_t = torch.tensor(img).unsqueeze(0).unsqueeze(0).float()  # (1,1,D,H,W)
        if mode == "nearest":
            out = F.interpolate(img_t, size=target_shape, mode=mode)
        else:
            out = F.interpolate(img_t, size=target_shape, mode=mode, align_corners=False)
        return out.squeeze().numpy()
    elif img.ndim == 4:  # (C,D,H,W)
        resampled = [resample_to_shape(img[c], target_shape, mode) for c in range(img.shape[0])]
        return np.stack(resampled, axis=0)
    else:
        raise ValueError(f"Unsupported img shape {img.shape}, expected 3D or 4D.")

def crop_to_mask(img, mask, margin=10):
    coords = np.array(np.nonzero(mask))
    if coords.size == 0:
        return img, mask
    min_coords = np.maximum(coords.min(axis=1) - margin, 0)
    max_coords = np.minimum(coords.max(axis=1) + margin + 1, np.array(img.shape))
    slices = [slice(min_coords[i], max_coords[i]) for i in range(3)]
    return img[slices[0], slices[1], slices[2]], mask[slices[0], slices[1], slices[2]]

def one_hot_encode(mask, num_classes=4):
    mask = mask.astype(np.int32)
    mask[mask == 4] = 3
    return np.eye(num_classes)[mask]  # (D,H,W,C)

# ===== Cache Builder =========================================
def build_cache(image_paths, mask_paths, 
                target_shape=(128,128,128), 
                patch_size=(96,96,96), 
                num_patches=8,
                out_dir="cache"):
    os.makedirs(os.path.join(out_dir, "volumes"), exist_ok=True)
    os.makedirs(os.path.join(out_dir, "patches"), exist_ok=True)

    for i in tqdm(range(len(image_paths)), desc="Caching patients"):
        pid = os.path.basename(os.path.dirname(image_paths[i][0]))

        # --- Load + clip (no normalize yet)
        modalities = []
        for path in image_paths[i]:
            img = load_nifti(path)            
            img = clip_intensity(img)
            modalities.append(img)
        img = np.stack(modalities, axis=0)     

        if img.shape[1] != img.shape[2]:  
            img = np.transpose(img, (0, 3, 1, 2))
        mask = load_nifti(mask_paths[i])
        if mask.shape[0] != img.shape[1]:  # (H,W,D) -> (D,H,W)
            mask = np.transpose(mask, (2, 0, 1))

        # --- Crop once using mask; apply same slices to all channels
        coords = np.array(np.nonzero(mask))
        if coords.size == 0:
            slices = [slice(0, s) for s in mask.shape]
        else:
            margin = 10
            minc = np.maximum(coords.min(axis=1) - margin, 0)
            maxc = np.minimum(coords.max(axis=1) + margin + 1, np.array(mask.shape))
            slices = [slice(minc[i], maxc[i]) for i in range(3)]
        img  = img[:, slices[0], slices[1], slices[2]]
        mask = mask[slices[0], slices[1], slices[2]]

        # --- Resample (images: trilinear, mask: nearest)
        img  = resample_to_shape(img,  target_shape, mode="trilinear")
        mask = resample_to_shape(mask, target_shape, mode="nearest")

        # --- Normalize AFTER resample, using FLAIR foreground
        brain_mask = img[0] > 0
        for c in range(img.shape[0]):
            img[c] = normalize(img[c], mask=brain_mask)

        # --- Save P2 (full volume)
        np.savez_compressed(os.path.join(out_dir, "volumes", f"{pid}.npz"),
                            vol=img.astype(np.float32),
                            seg=mask.astype(np.uint8))

        # --- Save P3 (random patches)
        patch_dir = os.path.join(out_dir, "patches", pid)
        os.makedirs(patch_dir, exist_ok=True)
        d, h, w = patch_size
        _, D, H, W = img.shape
        for j in range(num_patches):
            z = np.random.randint(0, D - d + 1) if D > d else 0
            y = np.random.randint(0, H - h + 1) if H > h else 0
            x = np.random.randint(0, W - w + 1) if W > w else 0
            img_patch  = img[:, z:z+d, y:y+h, x:x+w]
            mask_patch = mask[z:z+d, y:y+h, x:x+w]
<<<<<<< HEAD
            mask_patch = one_hot_encode(mask_patch, num_classes=4)

            np.savez_compressed(
                os.path.join(patch_dir, f"{pid}_patch{j}.npz"),
                vol=img_patch.astype(np.float32),
                seg=mask_patch.astype(np.uint8)
            )

    print(f"Cache built at: {out_dir}/volumes (P2) and {out_dir}/patches (P3)")
=======
            mask_1h    = one_hot_encode(mask_patch, num_classes=4)
            np.savez_compressed(os.path.join(patch_dir, f"{pid}_patch{j}.npz"),
                                vol=img_patch.astype(np.float32),
                                seg=mask_1h.astype(np.uint8))
>>>>>>> 210f2c01

# ===== Augment ===============================================
def apply_augmentations(img_patch, mask_patch):
    # flips
    if random.random() > 0.5:
        img_patch, mask_patch = np.flip(img_patch, 1).copy(), np.flip(mask_patch, 0).copy()
    if random.random() > 0.5:
        img_patch, mask_patch = np.flip(img_patch, 2).copy(), np.flip(mask_patch, 1).copy()
    if random.random() > 0.5:
        img_patch, mask_patch = np.flip(img_patch, 3).copy(), np.flip(mask_patch, 2).copy()
    # rotations in-plane
    if random.random() > 0.5:
        k = random.choice([1,2,3])
        img_patch  = np.rot90(img_patch,  k, axes=(2,3)).copy()
        mask_patch = np.rot90(mask_patch, k, axes=(0,1)).copy()
    # intensity jitter
    if random.random() > 0.5:
        scale = random.uniform(0.9, 1.1)
        shift = random.uniform(-0.1, 0.1)
        img_patch = img_patch * scale + shift
    # gaussian noise
    if random.random() > 0.5:
        noise = np.random.normal(0, 0.01, img_patch.shape)
        img_patch = img_patch + noise
    return img_patch, mask_patch

# Dataset Classes - Pipeline 1
class BraTSDatasetP1(Dataset):  # P1 : on the fly
    def __init__(self, image_paths, mask_paths, 
                 target_shape=(128,128,128), 
                 patch_size=(96,96,96), 
                 augment=True, 
                 num_classes=4):
        self.image_paths = image_paths
        self.mask_paths  = mask_paths
        self.target_shape = target_shape
        self.patch_size   = patch_size
        self.augment      = augment
        self.num_classes  = num_classes

    def __len__(self):
        return len(self.image_paths)

    def __getitem__(self, idx):
        # --- Load + clip (no normalize yet)
        modalities = []
        for path in self.image_paths[idx]:
            arr = load_nifti(path)          # (H,W,D)
            arr = clip_intensity(arr)
            modalities.append(arr)
        img = np.stack(modalities, axis=0)  # (4,H,W,D) -> (4,D,H,W)
        img = np.transpose(img, (0,3,1,2))

        mask = load_nifti(self.mask_paths[idx])  # (H,W,D) -> (D,H,W)
        mask = np.transpose(mask, (2,0,1))

        # --- Crop once using mask; apply to all channels
        brain_mask = (img[0] > 0).astype(np.uint8)
        coords = np.array(np.nonzero(brain_mask))
        if coords.size == 0:
            slices = [slice(0, s) for s in brain_mask.shape]
        else:
            margin = 20
            minc = np.maximum(coords.min(axis=1) - margin, 0)
            maxc = np.minimum(coords.max(axis=1) + margin + 1, np.array(brain_mask.shape))
            slices = [slice(minc[i], maxc[i]) for i in range(3)]
        img  = img[:, slices[0], slices[1], slices[2]]
        mask = mask[slices[0], slices[1], slices[2]]

        # --- Resample
        img  = resample_to_shape(img,  self.target_shape, mode="trilinear")
        mask = resample_to_shape(mask, self.target_shape, mode="nearest")

        # --- Normalize (use FLAIR foreground)
        brain_mask = img[0] > 0
        for c in range(img.shape[0]):
            img[c] = normalize(img[c], mask=brain_mask)

        # --- Patch (center for debugging; switch to random for training)
        d,h,w = self.patch_size
        _, D,H,W = img.shape
        pos = np.argwhere(mask > 0)
        use_fg = (len(pos) > 0) and (random.random() < 0.5)   # 50% 前景patch
        if use_fg:
            cz, cy, cx = pos[random.randrange(len(pos))]
            z = max(0, min(cz - d//2, D - d))
            y = max(0, min(cy - h//2, H - h))
            x = max(0, min(cx - w//2, W - w))
        else:
            z = random.randint(0, max(D - d, 0))
            y = random.randint(0, max(H - h, 0))
            x = random.randint(0, max(W - w, 0))

        img_patch  = img[:, z:z+d, y:y+h, x:x+w]
        mask_patch = mask[z:z+d, y:y+h, x:x+w]

        # --- One-hot
        mask_1h = one_hot_encode(mask_patch, self.num_classes)  # (d,h,w,C)

        # --- Augment (if enabled)
        if self.augment:
            img_patch, mask_1h = apply_augmentations(img_patch, mask_1h)

        # --- Tensors
        img_t  = torch.tensor(img_patch).float()                   # (4,d,h,w)
        mask_t = torch.tensor(mask_1h).permute(3,0,1,2).float()    # (C,d,h,w)

        return img_t, mask_t
        
# Dataset Classes - Pipeline 2
class BraTSDatasetP2(Dataset):  # P2: cached volumes
    def __init__(self, cache_dir, patient_ids, patch_size=(96,96,96), augment=True, num_classes=4):
        self.cache_dir = cache_dir
        self.patient_ids = patient_ids
        self.patch_size = patch_size
        self.augment = augment
        self.num_classes = num_classes

    def __len__(self): 
        return len(self.patient_ids)

    def __getitem__(self, idx):
        pid = self.patient_ids[idx]
        data = np.load(os.path.join(self.cache_dir, f"{pid}.npz"))
        img, mask = data["vol"], data["seg"]

        d,h,w = self.patch_size
        _,D,H,W = img.shape
        z,y,x = [random.randint(0, dim-size) if dim>size else 0 
                 for dim,size in zip((D,H,W),(d,h,w))]
        img_patch = img[:, z:z+d, y:y+h, x:x+w]
        mask_patch = mask[z:z+d, y:y+h, x:x+w]
        mask_patch = one_hot_encode(mask_patch, self.num_classes)

        # --- Data augmentation ---
        if self.augment:
            img_patch, mask_patch = apply_augmentations(img_patch, mask_patch)

                # --- Convert to torch tensors ---
        img_patch = torch.tensor(img_patch).float()                     # (4,d,h,w)
        mask_patch = torch.tensor(mask_patch).permute(3,0,1,2).float()  # (C,d,h,w)
        
        return img_patch, mask_patch

# Dataset Classes - Pipeline 3
class BraTSDatasetP3(Dataset):  # P3: cached patches
    def __init__(self, cache_dir, patient_ids, augment=True, num_classes=4):
        self.cache_dir = cache_dir
        self.patient_ids = patient_ids
        self.augment = augment
        self.num_classes = num_classes

    def __len__(self): return len(self.patient_ids)

    def __getitem__(self, idx):
        pid = self.patient_ids[idx]
        patch_files = glob.glob(os.path.join(self.cache_dir, pid, "*.npz"))
        patch_file = random.choice(patch_files)
        data = np.load(patch_file)
        img_patch, mask_patch = data["vol"], data["seg"]

        # --- Data augmentation ---
        if self.augment:
            img_patch, mask_patch = apply_augmentations(img_patch, mask_patch)

                # --- Convert to torch tensors ---
        img_patch = torch.tensor(img_patch).float()                     # (4,d,h,w)
        mask_patch = torch.tensor(mask_patch).permute(3,0,1,2).float()  # (C,d,h,w)

        return img_patch, mask_patch


# ===================================================================================




<|MERGE_RESOLUTION|>--- conflicted
+++ resolved
@@ -169,24 +169,15 @@
             x = np.random.randint(0, W - w + 1) if W > w else 0
             img_patch  = img[:, z:z+d, y:y+h, x:x+w]
             mask_patch = mask[z:z+d, y:y+h, x:x+w]
-<<<<<<< HEAD
-            mask_patch = one_hot_encode(mask_patch, num_classes=4)
-
-            np.savez_compressed(
-                os.path.join(patch_dir, f"{pid}_patch{j}.npz"),
-                vol=img_patch.astype(np.float32),
-                seg=mask_patch.astype(np.uint8)
-            )
-
-    print(f"Cache built at: {out_dir}/volumes (P2) and {out_dir}/patches (P3)")
-=======
             mask_1h    = one_hot_encode(mask_patch, num_classes=4)
             np.savez_compressed(os.path.join(patch_dir, f"{pid}_patch{j}.npz"),
                                 vol=img_patch.astype(np.float32),
                                 seg=mask_1h.astype(np.uint8))
->>>>>>> 210f2c01
-
-# ===== Augment ===============================================
+
+    print(f"Cache built at: {out_dir}/volumes (P2) and {out_dir}/patches (P3)")
+
+
+# Shared Augmentation Function
 def apply_augmentations(img_patch, mask_patch):
     # flips
     if random.random() > 0.5:
